--- conflicted
+++ resolved
@@ -40,13 +40,11 @@
             queries: [(name: "Docs.rs", query: "docs.rs/")]
         ),
         (
-<<<<<<< HEAD
             matches: ["ecosia"],
             queries: [(name: "Ecosia Search", query: "ecosia.org/search?q=")]
-=======
+        ),
             matches: ["fedex"],
             queries: [(name: "Fedex", query: "fedex.com/fedextrack/?trknbr=")]
->>>>>>> e9bafd1b
         ),
         (
             matches: ["fh", "flathub"],
